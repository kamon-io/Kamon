--- conflicted
+++ resolved
@@ -42,15 +42,9 @@
   private val statsDConfig = system.settings.config.getConfig("kamon.statsd")
 
   val statsDHost = new InetSocketAddress(statsDConfig.getString("hostname"), statsDConfig.getInt("port"))
-<<<<<<< HEAD
   val flushInterval = statsDConfig.getMilliseconds("flush-interval")
   val maxPacketSize = statsDConfig.getInt("max-packet-size")
   val tickInterval = system.settings.config.getMilliseconds("kamon.metrics.tick-interval")
-=======
-  val flushInterval = statsDConfig.getDuration("flush-interval", MILLISECONDS)
-  val maxPacketSizeInBytes = statsDConfig.getBytes("max-packet-size")
-  val tickInterval = system.settings.config.getDuration("kamon.metrics.tick-interval", MILLISECONDS)
->>>>>>> 4abab8df
 
   val statsDMetricsListener = buildMetricsListener(tickInterval, flushInterval)
 
@@ -75,7 +69,7 @@
   def buildMetricsListener(tickInterval: Long, flushInterval: Long): ActorRef = {
     assert(flushInterval >= tickInterval, "StatsD flush-interval needs to be equal or greater to the tick-interval")
 
-    val metricsTranslator = system.actorOf(StatsDMetricsSender.props(statsDHost, maxPacketSizeInBytes), "statsd-metrics-sender")
+    val metricsTranslator = system.actorOf(StatsDMetricsSender.props(statsDHost, maxPacketSize), "statsd-metrics-sender")
     if (flushInterval == tickInterval) {
       // No need to buffer the metrics, let's go straight to the metrics sender.
       metricsTranslator

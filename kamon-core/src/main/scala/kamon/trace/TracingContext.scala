--- conflicted
+++ resolved
@@ -20,13 +20,14 @@
 import java.util.concurrent.atomic.AtomicInteger
 
 import akka.event.LoggingAdapter
+import kamon.trace.States.Status
 import kamon.util.{ NanoInterval, NanoTimestamp, RelativeNanoTimestamp }
 
 import scala.collection.concurrent.TrieMap
 
-private[trace] class TracingContext(traceName: String, token: String, tags: Map[String, String], izOpen: Boolean, levelOfDetail: LevelOfDetail,
+private[trace] class TracingContext(traceName: String, token: String, tags: Map[String, String], currentStatus: Status, levelOfDetail: LevelOfDetail,
   isLocal: Boolean, startTimeztamp: RelativeNanoTimestamp, log: LoggingAdapter, traceInfoSink: TracingContext ⇒ Unit)
-    extends MetricsOnlyContext(traceName, token, tags, izOpen, levelOfDetail, startTimeztamp, log) {
+    extends MetricsOnlyContext(traceName, token, tags, currentStatus, levelOfDetail, startTimeztamp, log) {
 
   private val _openSegments = new AtomicInteger(0)
   private val _startTimestamp = NanoTimestamp.now
@@ -51,18 +52,12 @@
     traceInfoSink(this)
   }
 
-<<<<<<< HEAD
-  override def finishSegment(segmentName: String, category: String, library: String, duration: NanoInterval, isFinishedWithError: Boolean = false): Unit = {
+  override def finishSegment(segmentName: String, category: String, library: String, duration: NanoInterval, tags: Map[String, String], isFinishedWithError: Boolean = false): Unit = {
     _openSegments.decrementAndGet()
-    super.finishSegment(segmentName, category, library, duration, isFinishedWithError)
-=======
-  override def finishSegment(segmentName: String, category: String, library: String, duration: NanoInterval, tags: Map[String, String]): Unit = {
-    _openSegments.decrementAndGet()
-    super.finishSegment(segmentName, category, library, duration, tags)
->>>>>>> 243658cf
+    super.finishSegment(segmentName, category, library, duration, tags, isFinishedWithError)
   }
 
-  def shouldIncubate: Boolean = isOpen || _openSegments.get() > 0
+  def shouldIncubate: Boolean = (States.Open == status) || _openSegments.get() > 0
 
   // Handle with care, should only be used after a trace is finished.
   def generateTraceInfo: TraceInfo = {

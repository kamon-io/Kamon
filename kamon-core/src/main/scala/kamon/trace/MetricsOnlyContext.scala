/*
 * =========================================================================================
 * Copyright © 2013-2014 the kamon project <http://kamon.io/>
 *
 * Licensed under the Apache License, Version 2.0 (the "License"); you may not use this file
 * except in compliance with the License. You may obtain a copy of the License at
 *
 *   http://www.apache.org/licenses/LICENSE-2.0
 *
 * Unless required by applicable law or agreed to in writing, software distributed under the
 * License is distributed on an "AS IS" BASIS, WITHOUT WARRANTIES OR CONDITIONS OF ANY KIND,
 * either express or implied. See the License for the specific language governing permissions
 * and limitations under the License.
 * =========================================================================================
 */

package kamon.trace

import java.util.concurrent.ConcurrentLinkedQueue

import akka.event.LoggingAdapter
import kamon.Kamon
import kamon.metric.{ SegmentMetrics, TraceMetrics }
import kamon.util.{ NanoInterval, RelativeNanoTimestamp }

import scala.annotation.tailrec
import scala.collection.concurrent.TrieMap

private[kamon] class MetricsOnlyContext(traceName: String, val token: String, traceTags: Map[String, String], izOpen: Boolean, val levelOfDetail: LevelOfDetail,
  val startTimestamp: RelativeNanoTimestamp, log: LoggingAdapter)
    extends TraceContext {

  @volatile private var _name = traceName
  @volatile private var _isOpen = izOpen
  @volatile protected var _elapsedTime = NanoInterval.default

  private val _finishedSegments = new ConcurrentLinkedQueue[SegmentLatencyData]()
  private val _traceLocalStorage = new TraceLocalStorage
  private val _tags = TrieMap.empty[String, String] ++= traceTags

  def rename(newName: String): Unit =
    if (isOpen)
      _name = newName
    else
      log.warning("Can't rename trace from [{}] to [{}] because the trace is already closed.", name, newName)

  def name: String = _name
  def isEmpty: Boolean = false
  def isOpen: Boolean = _isOpen

  def addMetadata(key: String, value: String): Unit = {}

<<<<<<< HEAD
  def finish(withError: Boolean): Unit = {
=======
  def addTag(key: String, value: String): Unit = _tags.put(key, value)
  def removeTag(key: String, value: String): Boolean = _tags.remove(key, value)

  def finish(): Unit = {
>>>>>>> 243658cf
    _isOpen = false
    val traceElapsedTime = NanoInterval.since(startTimestamp)
    _elapsedTime = traceElapsedTime

<<<<<<< HEAD
    if (Kamon.metrics.shouldTrack(name, TraceMetrics.category)) {
      val traceEntity = Kamon.metrics.entity(TraceMetrics, name)
      traceEntity.elapsedTime.record(traceElapsedTime.nanos)
      if (withError) traceEntity.errors.increment()
    }

=======
    if (Kamon.metrics.shouldTrack(name, TraceMetrics.category))
      Kamon.metrics.entity(TraceMetrics, name, _tags.toMap).elapsedTime.record(traceElapsedTime.nanos)
>>>>>>> 243658cf
    drainFinishedSegments()
  }

  def finish(): Unit = finish(withError = false)

  def finishWithError(cause: Throwable): Unit = {
    //we should do something with the Throwable in a near future
    finish(withError = true)
  }

  def startSegment(segmentName: String, category: String, library: String): Segment =
    startSegment(segmentName, category, library, Map.empty[String, String])

  def startSegment(segmentName: String, category: String, library: String, tags: Map[String, String]): Segment =
    new MetricsOnlySegment(segmentName, category, library, tags)

  @tailrec private def drainFinishedSegments(): Unit = {
    val segment = _finishedSegments.poll()
    if (segment != null) {
      val defaultTags = Map(
        "trace" -> name,
        "category" -> segment.category,
        "library" -> segment.library)

<<<<<<< HEAD
      if (Kamon.metrics.shouldTrack(segment.name, SegmentMetrics.category)) {
        val segmentEntity = Kamon.metrics.entity(SegmentMetrics, segment.name, segmentTags)
        segmentEntity.elapsedTime.record(segment.duration.nanos)
        if (segment.isFinishedWithError) segmentEntity.errors.increment()
      }
=======
      if (Kamon.metrics.shouldTrack(segment.name, SegmentMetrics.category))
        Kamon.metrics.entity(SegmentMetrics, segment.name, defaultTags ++ segment.tags).elapsedTime.record(segment.duration.nanos)
>>>>>>> 243658cf
      drainFinishedSegments()
    }
  }

<<<<<<< HEAD
  protected def finishSegment(segmentName: String, category: String, library: String, duration: NanoInterval, isFinishedWithError: Boolean): Unit = {
    _finishedSegments.add(SegmentLatencyData(segmentName, category, library, duration, isFinishedWithError))
=======
  protected def finishSegment(segmentName: String, category: String, library: String, duration: NanoInterval, segmentTags: Map[String, String]): Unit = {
    _finishedSegments.add(SegmentLatencyData(segmentName, category, library, duration, segmentTags))
>>>>>>> 243658cf

    if (isClosed) {
      drainFinishedSegments()
    }
  }

  // Should only be used by the TraceLocal utilities.
  def traceLocalStorage: TraceLocalStorage = _traceLocalStorage

  // Handle with care and make sure that the trace is closed before calling this method, otherwise NanoInterval.default
  // will be returned.
  def elapsedTime: NanoInterval = _elapsedTime

  class MetricsOnlySegment(segmentName: String, val category: String, val library: String, segmentTags: Map[String, String]) extends Segment {
    private val _startTimestamp = RelativeNanoTimestamp.now
<<<<<<< HEAD
=======
    protected val _tags = TrieMap.empty[String, String] ++= segmentTags
>>>>>>> 243658cf

    @volatile private var _segmentName = segmentName
    @volatile private var _elapsedTime = NanoInterval.default
    @volatile private var _isOpen = true

    def name: String = _segmentName
    def isEmpty: Boolean = false
    def isOpen: Boolean = _isOpen

    def addMetadata(key: String, value: String): Unit = {}

    def addTag(key: String, value: String): Unit = _tags.put(key, value)
    def removeTag(key: String, value: String): Boolean = _tags.remove(key, value)

    def rename(newName: String): Unit =
      if (isOpen)
        _segmentName = newName
      else
        log.warning("Can't rename segment from [{}] to [{}] because the segment is already closed.", name, newName)

    def finish(withError: Boolean): Unit = {
      _isOpen = false
      val segmentElapsedTime = NanoInterval.since(_startTimestamp)
      _elapsedTime = segmentElapsedTime

<<<<<<< HEAD
      finishSegment(name, category, library, segmentElapsedTime, withError)
    }

    def finishWithError(cause: Throwable): Unit = {
      //we should do something with the Throwable in a near future
      finish(withError = true)
=======
      finishSegment(name, category, library, segmentElapsedTime, _tags.toMap)
>>>>>>> 243658cf
    }

    def finish(): Unit = finish(withError = false)

    // Handle with care and make sure that the segment is closed before calling this method, otherwise
    // NanoInterval.default will be returned.
    def elapsedTime: NanoInterval = _elapsedTime
    def startTimestamp: RelativeNanoTimestamp = _startTimestamp
  }
}

<<<<<<< HEAD
case class SegmentLatencyData(name: String, category: String, library: String, duration: NanoInterval, isFinishedWithError: Boolean)
=======
case class SegmentLatencyData(name: String, category: String, library: String, duration: NanoInterval, tags: Map[String, String])
>>>>>>> 243658cf
<|MERGE_RESOLUTION|>--- conflicted
+++ resolved
@@ -1,6 +1,6 @@
 /*
  * =========================================================================================
- * Copyright © 2013-2014 the kamon project <http://kamon.io/>
+ * Copyright © 2013-2016 the kamon project <http://kamon.io/>
  *
  * Licensed under the Apache License, Version 2.0 (the "License"); you may not use this file
  * except in compliance with the License. You may obtain a copy of the License at
@@ -21,17 +21,18 @@
 import akka.event.LoggingAdapter
 import kamon.Kamon
 import kamon.metric.{ SegmentMetrics, TraceMetrics }
+import kamon.trace.States.Status
 import kamon.util.{ NanoInterval, RelativeNanoTimestamp }
 
 import scala.annotation.tailrec
 import scala.collection.concurrent.TrieMap
 
-private[kamon] class MetricsOnlyContext(traceName: String, val token: String, traceTags: Map[String, String], izOpen: Boolean, val levelOfDetail: LevelOfDetail,
+private[kamon] class MetricsOnlyContext(traceName: String, val token: String, traceTags: Map[String, String], currentStatus: Status, val levelOfDetail: LevelOfDetail,
   val startTimestamp: RelativeNanoTimestamp, log: LoggingAdapter)
     extends TraceContext {
 
   @volatile private var _name = traceName
-  @volatile private var _isOpen = izOpen
+  @volatile private var _status = currentStatus
   @volatile protected var _elapsedTime = NanoInterval.default
 
   private val _finishedSegments = new ConcurrentLinkedQueue[SegmentLatencyData]()
@@ -39,40 +40,28 @@
   private val _tags = TrieMap.empty[String, String] ++= traceTags
 
   def rename(newName: String): Unit =
-    if (isOpen)
+    if (States.Open == status)
       _name = newName
     else
       log.warning("Can't rename trace from [{}] to [{}] because the trace is already closed.", name, newName)
 
   def name: String = _name
   def isEmpty: Boolean = false
-  def isOpen: Boolean = _isOpen
-
+  def status: Status = _status
   def addMetadata(key: String, value: String): Unit = {}
-
-<<<<<<< HEAD
-  def finish(withError: Boolean): Unit = {
-=======
   def addTag(key: String, value: String): Unit = _tags.put(key, value)
   def removeTag(key: String, value: String): Boolean = _tags.remove(key, value)
 
-  def finish(): Unit = {
->>>>>>> 243658cf
-    _isOpen = false
+  private def finish(withError: Boolean): Unit = {
+    _status = if (withError) States.FinishedWithError else States.FinishedSuccessfully
     val traceElapsedTime = NanoInterval.since(startTimestamp)
     _elapsedTime = traceElapsedTime
 
-<<<<<<< HEAD
     if (Kamon.metrics.shouldTrack(name, TraceMetrics.category)) {
       val traceEntity = Kamon.metrics.entity(TraceMetrics, name)
       traceEntity.elapsedTime.record(traceElapsedTime.nanos)
       if (withError) traceEntity.errors.increment()
     }
-
-=======
-    if (Kamon.metrics.shouldTrack(name, TraceMetrics.category))
-      Kamon.metrics.entity(TraceMetrics, name, _tags.toMap).elapsedTime.record(traceElapsedTime.nanos)
->>>>>>> 243658cf
     drainFinishedSegments()
   }
 
@@ -97,27 +86,17 @@
         "category" -> segment.category,
         "library" -> segment.library)
 
-<<<<<<< HEAD
       if (Kamon.metrics.shouldTrack(segment.name, SegmentMetrics.category)) {
-        val segmentEntity = Kamon.metrics.entity(SegmentMetrics, segment.name, segmentTags)
+        val segmentEntity = Kamon.metrics.entity(SegmentMetrics, segment.name, defaultTags ++ segment.tags)
         segmentEntity.elapsedTime.record(segment.duration.nanos)
         if (segment.isFinishedWithError) segmentEntity.errors.increment()
       }
-=======
-      if (Kamon.metrics.shouldTrack(segment.name, SegmentMetrics.category))
-        Kamon.metrics.entity(SegmentMetrics, segment.name, defaultTags ++ segment.tags).elapsedTime.record(segment.duration.nanos)
->>>>>>> 243658cf
       drainFinishedSegments()
     }
   }
 
-<<<<<<< HEAD
-  protected def finishSegment(segmentName: String, category: String, library: String, duration: NanoInterval, isFinishedWithError: Boolean): Unit = {
-    _finishedSegments.add(SegmentLatencyData(segmentName, category, library, duration, isFinishedWithError))
-=======
-  protected def finishSegment(segmentName: String, category: String, library: String, duration: NanoInterval, segmentTags: Map[String, String]): Unit = {
-    _finishedSegments.add(SegmentLatencyData(segmentName, category, library, duration, segmentTags))
->>>>>>> 243658cf
+  protected def finishSegment(segmentName: String, category: String, library: String, duration: NanoInterval, segmentTags: Map[String, String], isFinishedWithError: Boolean): Unit = {
+    _finishedSegments.add(SegmentLatencyData(segmentName, category, library, duration, segmentTags, isFinishedWithError))
 
     if (isClosed) {
       drainFinishedSegments()
@@ -133,45 +112,36 @@
 
   class MetricsOnlySegment(segmentName: String, val category: String, val library: String, segmentTags: Map[String, String]) extends Segment {
     private val _startTimestamp = RelativeNanoTimestamp.now
-<<<<<<< HEAD
-=======
     protected val _tags = TrieMap.empty[String, String] ++= segmentTags
->>>>>>> 243658cf
 
     @volatile private var _segmentName = segmentName
     @volatile private var _elapsedTime = NanoInterval.default
-    @volatile private var _isOpen = true
+    @volatile private var _status: Status = States.Open
 
     def name: String = _segmentName
     def isEmpty: Boolean = false
-    def isOpen: Boolean = _isOpen
-
+    def status: Status = _status
     def addMetadata(key: String, value: String): Unit = {}
-
     def addTag(key: String, value: String): Unit = _tags.put(key, value)
     def removeTag(key: String, value: String): Boolean = _tags.remove(key, value)
 
     def rename(newName: String): Unit =
-      if (isOpen)
+      if (States.Open == status)
         _segmentName = newName
       else
         log.warning("Can't rename segment from [{}] to [{}] because the segment is already closed.", name, newName)
 
-    def finish(withError: Boolean): Unit = {
-      _isOpen = false
+    private def finish(withError: Boolean): Unit = {
+      _status = if (withError) States.FinishedWithError else States.FinishedSuccessfully
       val segmentElapsedTime = NanoInterval.since(_startTimestamp)
       _elapsedTime = segmentElapsedTime
 
-<<<<<<< HEAD
-      finishSegment(name, category, library, segmentElapsedTime, withError)
+      finishSegment(name, category, library, segmentElapsedTime, _tags.toMap, withError)
     }
 
     def finishWithError(cause: Throwable): Unit = {
       //we should do something with the Throwable in a near future
       finish(withError = true)
-=======
-      finishSegment(name, category, library, segmentElapsedTime, _tags.toMap)
->>>>>>> 243658cf
     }
 
     def finish(): Unit = finish(withError = false)
@@ -180,11 +150,8 @@
     // NanoInterval.default will be returned.
     def elapsedTime: NanoInterval = _elapsedTime
     def startTimestamp: RelativeNanoTimestamp = _startTimestamp
+
   }
 }
 
-<<<<<<< HEAD
-case class SegmentLatencyData(name: String, category: String, library: String, duration: NanoInterval, isFinishedWithError: Boolean)
-=======
-case class SegmentLatencyData(name: String, category: String, library: String, duration: NanoInterval, tags: Map[String, String])
->>>>>>> 243658cf
+case class SegmentLatencyData(name: String, category: String, library: String, duration: NanoInterval, tags: Map[String, String], isFinishedWithError: Boolean)
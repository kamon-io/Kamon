--- conflicted
+++ resolved
@@ -26,13 +26,9 @@
 import org.HdrHistogram.BaseAtomicHdrHistogram
 import org.slf4j.LoggerFactory
 
-<<<<<<< HEAD
 import scala.concurrent.{ExecutionContext, Future}
 import scala.util.control.NonFatal
 
-
-=======
->>>>>>> b7904d9f
 /**
   * Instrument that tracks the distribution of latency values within a configured range and precision. Timers are just a
   * special case of histograms that provide special APIs dedicated to recording latency measurements.

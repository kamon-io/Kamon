# ====================================== #
# Kamon-NewRelic Reference Configuration #
# ====================================== #

kamon {
  newrelic {

    # General ApdexT that applies to all Trace metrics reported.
    apdexT = 1 second

    # The application name that will be shown in the New Relic dashboard.
    app-name = "Kamon[Development]"

    # Your New Relic license key.
    license-key = "<put-your-key-here>"

    # Time to wait for a response when calling any of the New Relic collector API methods.
    operation-timeout = 30 seconds

    # attempts to send pending metrics in the next tick,
    # combining the current metrics plus the pending, after max-retry, deletes all pending metrics
    max-connect-retries = 3

    # delay between connection attempts to NewRelic collector
    connect-retry-delay = 30 seconds

    subscriptions {
<<<<<<< HEAD
      histogram       = [ "**" ]
      min-max-counter = [ "**" ]
      gauge           = [ "**" ]
      counter         = [ "**" ]
=======
      trace           = [ "*" ]
      trace-segment   = [ "*" ]
      user-metrics    = [ "*" ]
>>>>>>> 0079202a
      akka-actor      = [ "**" ]
      akka-dispatcher = [ "**" ]
      akka-router     = [ "**" ]
    }
  }

  modules {
    kamon-newrelic {
      auto-start = yes
      requires-aspectj = no
      extension-id = "kamon.newrelic.NewRelic"
    }
  }
}





<|MERGE_RESOLUTION|>--- conflicted
+++ resolved
@@ -25,16 +25,9 @@
     connect-retry-delay = 30 seconds
 
     subscriptions {
-<<<<<<< HEAD
-      histogram       = [ "**" ]
-      min-max-counter = [ "**" ]
-      gauge           = [ "**" ]
-      counter         = [ "**" ]
-=======
       trace           = [ "*" ]
       trace-segment   = [ "*" ]
       user-metrics    = [ "*" ]
->>>>>>> 0079202a
       akka-actor      = [ "**" ]
       akka-dispatcher = [ "**" ]
       akka-router     = [ "**" ]

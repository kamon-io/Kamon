--- conflicted
+++ resolved
@@ -21,10 +21,7 @@
 import akka.util.Timeout
 import com.typesafe.config.Config
 import kamon.Kamon
-<<<<<<< HEAD
-=======
 import kamon.metric.TickMetricSnapshotBuffer
->>>>>>> 0079202a
 import spray.can.Http
 import spray.json._
 import scala.concurrent.Future
@@ -48,9 +45,6 @@
   // Start the reporters
   private val reporter = context.actorOf(MetricReporter.props(agentSettings), "metric-reporter")
 
-<<<<<<< HEAD
-  subscribeToMetrics(config, reporter, Kamon.metrics)
-=======
   val metricsSubscriber = {
     val tickInterval = Kamon.metrics.settings.tickInterval
 
@@ -60,7 +54,6 @@
   }
 
   subscribeToMetrics(config, metricsSubscriber, Kamon.metrics)
->>>>>>> 0079202a
 
   // Start the connection to the New Relic collector.
   self ! Connect

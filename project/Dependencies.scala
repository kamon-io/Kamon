/* =========================================================================================
 * Copyright © 2013-2014 the kamon project <http://kamon.io/>
 *
 * Licensed under the Apache License, Version 2.0 (the "License"); you may not use this file
 * except in compliance with the License. You may obtain a copy of the License at
 *
 *   http://www.apache.org/licenses/LICENSE-2.0
 *
 * Unless required by applicable law or agreed to in writing, software distributed under the
 * License is distributed on an "AS IS" BASIS, WITHOUT WARRANTIES OR CONDITIONS OF ANY KIND,
 * either express or implied. See the License for the specific language governing permissions
 * and limitations under the License.
 * =========================================================================================
 */

import sbt._

object Dependencies {

  val resolutionRepos = Seq(
    "spray repo" at "http://repo.spray.io/",
    "typesafe repo" at "http://repo.typesafe.com/typesafe/releases/",
    "clojars repo" at "http://clojars.org/repo/"
  )

  val sprayVersion      = "1.3.3"
  val akkaVersion       = "2.3.14"
  val aspectjVersion    = "1.8.9"
  val slf4jVersion      = "1.7.7"
  val play23Version     = "2.3.10"
  val play24Version     = "2.4.6"
  val play25Version     = "2.5.4"
  val elasticsearchVersion = "2.1.0"

<<<<<<< HEAD
  val sprayJson         = "io.spray"                  %%  "spray-json"                 % "1.3.1"
  val sprayJsonLenses   = "net.virtual-void"          %%  "json-lenses"                % "0.6.0"
  val scalatest         = "org.scalatest"             %%  "scalatest"                  % "2.2.4"
  val logback           = "ch.qos.logback"            %   "logback-classic"            % "1.0.13"
  val logstashLogback   = "net.logstash.logback"      %   "logstash-logback-encoder"   % "4.6"
  val aspectJ           = "org.aspectj"               %   "aspectjweaver"              % aspectjVersion
  val newrelic          = "com.newrelic.agent.java"   %   "newrelic-agent"             % "3.26.1"
  val hdrHistogram      = "org.hdrhistogram"          %   "HdrHistogram"               % "2.1.8"
  val sprayCan          = "io.spray"                  %%  "spray-can"                  % sprayVersion
  val sprayRouting      = "io.spray"                  %%  "spray-routing"              % sprayVersion
  val sprayTestkit      = "io.spray"                  %%  "spray-testkit"              % sprayVersion
  val sprayClient       = "io.spray"                  %%  "spray-client"               % sprayVersion
  val akkaActor         = "com.typesafe.akka"         %%  "akka-actor"                 % akkaVersion
  val akkaSlf4j         = "com.typesafe.akka"         %%  "akka-slf4j"                 % akkaVersion
  val akkaTestKit       = "com.typesafe.akka"         %%  "akka-testkit"               % akkaVersion
  val akkaRemote        = "com.typesafe.akka"         %%  "akka-remote"                % akkaVersion
  val akkaCluster       = "com.typesafe.akka"         %%  "akka-cluster"               % akkaVersion
  val slf4jApi          = "org.slf4j"                 %   "slf4j-api"                  % slf4jVersion
  val slf4jnop          = "org.slf4j"                 %   "slf4j-nop"                  % slf4jVersion
  val slf4jJul          = "org.slf4j"                 %   "jul-to-slf4j"               % slf4jVersion
  val slf4jLog4j        = "org.slf4j"                 %   "log4j-over-slf4j"           % slf4jVersion
  val scalazConcurrent  = "org.scalaz"                %%  "scalaz-concurrent"          % "7.1.0"
  val sigarLoader       = "io.kamon"                  %   "sigar-loader"               % "1.6.5-rev002"
  val h2                = "com.h2database"            %   "h2"                         % "1.4.182"
  val el                = "org.glassfish"             %   "javax.el"                   % "3.0.0"
  val fluentdLogger     = "org.fluentd"               %%  "fluent-logger-scala"        % "0.5.1"
  val easyMock          = "org.easymock"              %   "easymock"                   % "3.2"
  val riemannClient     = "com.aphyr"                 %   "riemann-java-client"        % "0.4.1"
=======
  val sprayJson         = "io.spray"                  %%  "spray-json"            % "1.3.1"
  val sprayJsonLenses   = "net.virtual-void"          %%  "json-lenses"           % "0.6.0"
  val scalatest         = "org.scalatest"             %%  "scalatest"             % "2.2.4"
  val logback           = "ch.qos.logback"            %   "logback-classic"       % "1.0.13"
  val aspectJ           = "org.aspectj"               %   "aspectjweaver"         % aspectjVersion
  val newrelic          = "com.newrelic.agent.java"   %   "newrelic-agent"        % "3.26.1"
  val hdrHistogram      = "org.hdrhistogram"          %   "HdrHistogram"          % "2.1.8"
  val sprayCan          = "io.spray"                  %%  "spray-can"             % sprayVersion
  val sprayRouting      = "io.spray"                  %%  "spray-routing"         % sprayVersion
  val sprayTestkit      = "io.spray"                  %%  "spray-testkit"         % sprayVersion
  val sprayClient       = "io.spray"                  %%  "spray-client"          % sprayVersion
  val akkaActor         = "com.typesafe.akka"         %%  "akka-actor"            % akkaVersion
  val akkaSlf4j         = "com.typesafe.akka"         %%  "akka-slf4j"            % akkaVersion
  val akkaTestKit       = "com.typesafe.akka"         %%  "akka-testkit"          % akkaVersion
  val akkaRemote        = "com.typesafe.akka"         %%  "akka-remote"           % akkaVersion
  val akkaCluster       = "com.typesafe.akka"         %%  "akka-cluster"          % akkaVersion
  val slf4jApi          = "org.slf4j"                 %   "slf4j-api"             % slf4jVersion
  val slf4jnop          = "org.slf4j"                 %   "slf4j-nop"             % slf4jVersion
  val slf4jJul          = "org.slf4j"                 %   "jul-to-slf4j"          % slf4jVersion
  val slf4jLog4j        = "org.slf4j"                 %   "log4j-over-slf4j"      % slf4jVersion
  val scalazConcurrent  = "org.scalaz"                %%  "scalaz-concurrent"     % "7.1.0"
  val twitterUtilCore   = "com.twitter"               %%  "util-core"             % "6.34.0"
  val sigarLoader       = "io.kamon"                  %   "sigar-loader"          % "1.6.5-rev002"
  val h2                = "com.h2database"            %   "h2"                    % "1.4.182"
  val el                = "org.glassfish"             %   "javax.el"              % "3.0.0"
  val fluentdLogger     = "org.fluentd"               %%  "fluent-logger-scala"   % "0.5.1"
  val easyMock          = "org.easymock"              %   "easymock"              % "3.2"
  val riemannClient     = "com.aphyr"                 %   "riemann-java-client"   % "0.4.1"
  val khronusClient     = "com.despegar"              %   "khronus-java-client"   % "0.0.5"
>>>>>>> 770cb36d

  //play 2.3.x
  val play23            = "com.typesafe.play"         %%  "play"                       % play23Version
  val playWS23          = "com.typesafe.play"         %%  "play-ws"                    % play23Version
  val playTest23        = "org.scalatestplus"         %%  "play"                       % "1.2.0"

  //play 2.4.x
  val play24            = "com.typesafe.play"         %%  "play"                       % play24Version
  val playWS24          = "com.typesafe.play"         %%  "play-ws"                    % play24Version
  val playTest24        = "org.scalatestplus"         %%  "play"                       % "1.4.0-M2"
  val typesafeConfig    = "com.typesafe"              %   "config"                     % "1.2.1"

  //play 2.5.x
  val play25            = "com.typesafe.play"         %%  "play"                       % play25Version
  val playWS25          = "com.typesafe.play"         %%  "play-ws"                    % play25Version
  val playTest25        = "org.scalatestplus.play"    %%  "scalatestplus-play"         % "1.5.0"

  val elasticsearch     = "org.elasticsearch"         %   "elasticsearch"              % elasticsearchVersion

  val libThrift         = "org.apache.thrift"         %   "libthrift"             % "0.9.2"

  def compile   (deps: ModuleID*): Seq[ModuleID] = deps map (_ % "compile")
  def provided  (deps: ModuleID*): Seq[ModuleID] = deps map (_ % "provided")
  def test      (deps: ModuleID*): Seq[ModuleID] = deps map (_ % "test")
  def runtime   (deps: ModuleID*): Seq[ModuleID] = deps map (_ % "runtime")
  def container (deps: ModuleID*): Seq[ModuleID] = deps map (_ % "container")
  def optional  (deps: ModuleID*): Seq[ModuleID] = deps map (_ % "compile,optional")
}<|MERGE_RESOLUTION|>--- conflicted
+++ resolved
@@ -32,40 +32,11 @@
   val play25Version     = "2.5.4"
   val elasticsearchVersion = "2.1.0"
 
-<<<<<<< HEAD
-  val sprayJson         = "io.spray"                  %%  "spray-json"                 % "1.3.1"
-  val sprayJsonLenses   = "net.virtual-void"          %%  "json-lenses"                % "0.6.0"
-  val scalatest         = "org.scalatest"             %%  "scalatest"                  % "2.2.4"
-  val logback           = "ch.qos.logback"            %   "logback-classic"            % "1.0.13"
-  val logstashLogback   = "net.logstash.logback"      %   "logstash-logback-encoder"   % "4.6"
-  val aspectJ           = "org.aspectj"               %   "aspectjweaver"              % aspectjVersion
-  val newrelic          = "com.newrelic.agent.java"   %   "newrelic-agent"             % "3.26.1"
-  val hdrHistogram      = "org.hdrhistogram"          %   "HdrHistogram"               % "2.1.8"
-  val sprayCan          = "io.spray"                  %%  "spray-can"                  % sprayVersion
-  val sprayRouting      = "io.spray"                  %%  "spray-routing"              % sprayVersion
-  val sprayTestkit      = "io.spray"                  %%  "spray-testkit"              % sprayVersion
-  val sprayClient       = "io.spray"                  %%  "spray-client"               % sprayVersion
-  val akkaActor         = "com.typesafe.akka"         %%  "akka-actor"                 % akkaVersion
-  val akkaSlf4j         = "com.typesafe.akka"         %%  "akka-slf4j"                 % akkaVersion
-  val akkaTestKit       = "com.typesafe.akka"         %%  "akka-testkit"               % akkaVersion
-  val akkaRemote        = "com.typesafe.akka"         %%  "akka-remote"                % akkaVersion
-  val akkaCluster       = "com.typesafe.akka"         %%  "akka-cluster"               % akkaVersion
-  val slf4jApi          = "org.slf4j"                 %   "slf4j-api"                  % slf4jVersion
-  val slf4jnop          = "org.slf4j"                 %   "slf4j-nop"                  % slf4jVersion
-  val slf4jJul          = "org.slf4j"                 %   "jul-to-slf4j"               % slf4jVersion
-  val slf4jLog4j        = "org.slf4j"                 %   "log4j-over-slf4j"           % slf4jVersion
-  val scalazConcurrent  = "org.scalaz"                %%  "scalaz-concurrent"          % "7.1.0"
-  val sigarLoader       = "io.kamon"                  %   "sigar-loader"               % "1.6.5-rev002"
-  val h2                = "com.h2database"            %   "h2"                         % "1.4.182"
-  val el                = "org.glassfish"             %   "javax.el"                   % "3.0.0"
-  val fluentdLogger     = "org.fluentd"               %%  "fluent-logger-scala"        % "0.5.1"
-  val easyMock          = "org.easymock"              %   "easymock"                   % "3.2"
-  val riemannClient     = "com.aphyr"                 %   "riemann-java-client"        % "0.4.1"
-=======
   val sprayJson         = "io.spray"                  %%  "spray-json"            % "1.3.1"
   val sprayJsonLenses   = "net.virtual-void"          %%  "json-lenses"           % "0.6.0"
   val scalatest         = "org.scalatest"             %%  "scalatest"             % "2.2.4"
   val logback           = "ch.qos.logback"            %   "logback-classic"       % "1.0.13"
+  val logstashLogback   = "net.logstash.logback"      %   "logstash-logback-encoder"   % "4.7"
   val aspectJ           = "org.aspectj"               %   "aspectjweaver"         % aspectjVersion
   val newrelic          = "com.newrelic.agent.java"   %   "newrelic-agent"        % "3.26.1"
   val hdrHistogram      = "org.hdrhistogram"          %   "HdrHistogram"          % "2.1.8"
@@ -91,7 +62,6 @@
   val easyMock          = "org.easymock"              %   "easymock"              % "3.2"
   val riemannClient     = "com.aphyr"                 %   "riemann-java-client"   % "0.4.1"
   val khronusClient     = "com.despegar"              %   "khronus-java-client"   % "0.0.5"
->>>>>>> 770cb36d
 
   //play 2.3.x
   val play23            = "com.typesafe.play"         %%  "play"                       % play23Version

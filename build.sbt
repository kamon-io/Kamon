--- conflicted
+++ resolved
@@ -140,11 +140,8 @@
   `kamon-tapir`,
   `kamon-redis`,
   `kamon-caffeine`,
-<<<<<<< HEAD
+  `kamon-lagom`,
   `kamon-finagle`,
-=======
-  `kamon-lagom`,
->>>>>>> ea89ffa3
 )
 
 lazy val instrumentation = (project in file("instrumentation"))
@@ -544,22 +541,6 @@
     )
   ).dependsOn(`kamon-core`, `kamon-testkit` % "test")
 
-<<<<<<< HEAD
-lazy val `kamon-finagle` = (project in file("instrumentation/kamon-finagle"))
-  .disablePlugins(AssemblyPlugin)
-  .enablePlugins(JavaAgent)
-  .settings(instrumentationSettings)
-  .settings(
-    crossScalaVersions := Seq("2.12.11", "2.13.1"),
-    libraryDependencies ++= Seq(
-      kanelaAgent % "provided",
-      "com.twitter" %% "finagle-http" % "21.12.0" % "provided",
-      "com.twitter" %% "bijection-util" % "0.9.7" % "test",
-      scalatest % "test",
-      logbackClassic % "test",
-    )
-  ).dependsOn(`kamon-core`, `kamon-instrumentation-common`, `kamon-testkit` % "test")
-=======
 
 lazy val `kamon-lagom` = (project in file("instrumentation/kamon-lagom"))
   .disablePlugins(AssemblyPlugin)
@@ -572,7 +553,21 @@
     }
   )
   .dependsOn(`kamon-core` % "compile")
->>>>>>> ea89ffa3
+
+lazy val `kamon-finagle` = (project in file("instrumentation/kamon-finagle"))
+  .disablePlugins(AssemblyPlugin)
+  .enablePlugins(JavaAgent)
+  .settings(instrumentationSettings)
+  .settings(
+    crossScalaVersions := Seq("2.12.11", "2.13.1"),
+    libraryDependencies ++= Seq(
+      kanelaAgent % "provided",
+      "com.twitter" %% "finagle-http" % "21.12.0" % "provided",
+      "com.twitter" %% "bijection-util" % "0.9.7" % "test",
+      scalatest % "test",
+      logbackClassic % "test",
+    )
+  ).dependsOn(`kamon-core`, `kamon-instrumentation-common`, `kamon-testkit` % "test")
 
 /**
  * Reporters
@@ -832,13 +827,9 @@
     `kamon-redis` % "shaded",
     `kamon-okhttp` % "shaded",
     `kamon-caffeine` % "shaded",
-<<<<<<< HEAD
+    `kamon-lagom` % "shaded",
     `kamon-finagle` % "shaded",
-)
-=======
-    `kamon-lagom` % "shaded",
   )
->>>>>>> ea89ffa3
 
 lazy val `bill-of-materials` = (project in file("bill-of-materials"))
   .enablePlugins(BillOfMaterialsPlugin)

/*
 * =========================================================================================
 * Copyright © 2013-2018 the kamon project <http://kamon.io/>
 *
 * Licensed under the Apache License, Version 2.0 (the "License"); you may not use this file
 * except in compliance with the License. You may obtain a copy of the License at
 *
 *   http://www.apache.org/licenses/LICENSE-2.0
 *
 * Unless required by applicable law or agreed to in writing, software distributed under the
 * License is distributed on an "AS IS" BASIS, WITHOUT WARRANTIES OR CONDITIONS OF ANY KIND,
 * either express or implied. See the License for the specific language governing permissions
 * and limitations under the License.
 * =========================================================================================
 */


package akka.kamon.instrumentation

import java.io.Closeable

import akka.actor.{ActorCell, ActorRef, ActorSystem, Cell}
import akka.dispatch.Envelope
import akka.kamon.instrumentation.ActorMonitors.{TracedMonitor, TrackedActor, TrackedRoutee}
import kamon.Kamon
import kamon.akka.Metrics
import kamon.akka.Metrics.{ActorGroupMetrics, ActorMetrics, RouterMetrics}
import kamon.context.Storage.Scope
import kamon.trace.Span
<<<<<<< HEAD
=======
import kamon.trace.SpanContext.SamplingDecision
import kamon.util.Clock
>>>>>>> 64877125
import org.aspectj.lang.ProceedingJoinPoint

trait ActorMonitor {
  def captureEnvelopeContext(): TimestampedContext
  def processMessage(pjp: ProceedingJoinPoint, envelopeContext: TimestampedContext, envelope: Envelope): AnyRef
  def processFailure(failure: Throwable): Unit
  def processDroppedMessage(count: Long): Unit
  def cleanup(): Unit

  //Kanela
  def processMessageStartTimestamp: Long
  def processMessageStart(envelopeContext: TimestampedContext, envelope: Envelope): AnyRef
  def processMessageEnd(envelopeContext: TimestampedContext, toClose: AnyRef, timestampBeforeProcessing: Long): Unit
}

object ActorMonitor {

  def createActorMonitor(cell: Cell, system: ActorSystem, ref: ActorRef, parent: ActorRef, actorCellCreation: Boolean): ActorMonitor = {
    val cellInfo = CellInfo.cellInfoFor(cell, system, ref, parent, actorCellCreation)

    if(cell.isInstanceOf[ActorCell]) {
      // Avoid increasing when in UnstartedCell
      Metrics.forSystem(system.name).activeActors.increment()
    }

    val monitor = if (cellInfo.isRouter)
      ActorMonitors.ContextPropagationOnly(cellInfo)
    else {
      if (cellInfo.isRoutee && cellInfo.isTracked)
        createRouteeMonitor(cellInfo)
      else
        createRegularActorMonitor(cellInfo)
    }

    if(cellInfo.isTraced) new TracedMonitor(cellInfo, monitor) else monitor
  }

  def createRegularActorMonitor(cellInfo: CellInfo): ActorMonitor = {
    if (cellInfo.isTracked || !cellInfo.trackingGroups.isEmpty) {
      val actorMetrics = if (cellInfo.isTracked) Some(Metrics.forActor(cellInfo.path, cellInfo.systemName, cellInfo.dispatcherName, cellInfo.actorOrRouterClass.getName)) else None
      new TrackedActor(actorMetrics, trackingGroupMetrics(cellInfo), cellInfo.actorCellCreation, cellInfo)
    } else {
      ActorMonitors.ContextPropagationOnly(cellInfo)
    }
  }

  def createRouteeMonitor(cellInfo: CellInfo): ActorMonitor = {
    val routerMetrics = Metrics.forRouter(cellInfo.path, cellInfo.systemName, cellInfo.dispatcherName, cellInfo.actorOrRouterClass.getName,
      cellInfo.routeeClass.map(_.getName).getOrElse("Unknown"))

    new TrackedRoutee(routerMetrics, trackingGroupMetrics(cellInfo), cellInfo.actorCellCreation, cellInfo)
  }

  private def trackingGroupMetrics(cellInfo: CellInfo): Seq[ActorGroupMetrics] = {
    cellInfo.trackingGroups.map { groupName =>
      Metrics.forGroup(groupName, cellInfo.systemName)
    }
  }
}

object ActorMonitors {



  class TracedMonitor(cellInfo: CellInfo, monitor: ActorMonitor) extends ActorMonitor {
    private val actorClassName = cellInfo.actorOrRouterClass.getName
    private val actorSimpleClassName = simpleClassName(cellInfo.actorOrRouterClass)

    override def captureEnvelopeContext(): TimestampedContext = {
      monitor.captureEnvelopeContext()
    }

    override def processMessage(pjp: ProceedingJoinPoint, envelopeContext: TimestampedContext, envelope: Envelope): AnyRef = {
<<<<<<< HEAD
      val messageSpan: Span = buildSpan(cellInfo, envelopeContext, envelope)
      val contextWithMessageSpan = envelopeContext.context.withKey(Span.ContextKey, messageSpan)
=======
      val isSampled = envelopeContext.context.get(Span.ContextKey).context().samplingDecision == SamplingDecision.Sample
>>>>>>> 64877125

      if(isSampled) {
        val messageSpan = buildSpan(cellInfo, envelopeContext, envelope)
        val contextWithMessageSpan = envelopeContext.context.withKey(Span.ContextKey, messageSpan)

        try {
          monitor.processMessage(pjp, envelopeContext.copy(context = contextWithMessageSpan), envelope)
        } finally {
          messageSpan.finish()
        }
      } else {
        monitor.processMessage(pjp, envelopeContext, envelope)
      }
    }

    override val processMessageStartTimestamp: Long = 0L

    override def processMessageStart(envelopeContext: TimestampedContext, envelope: Envelope): AnyRef = {

      val messageSpan = buildSpan(cellInfo, envelopeContext, envelope)
      val contextWithMessageSpan = envelopeContext.context.withKey(Span.ContextKey, messageSpan)
      monitor.processMessageStart(envelopeContext.copy(context = contextWithMessageSpan), envelope)
      messageSpan
    }

    override def processMessageEnd(envelopeContext: TimestampedContext, span: AnyRef, timestampBeforeProcessing: Long): Unit =
      span.asInstanceOf[Span].finish()


    override def processFailure(failure: Throwable): Unit = monitor.processFailure(failure)
    override def processDroppedMessage(count: Long): Unit = monitor.processDroppedMessage(count)

    override def cleanup(): Unit = monitor.cleanup()

    private def buildSpan(cellInfo: CellInfo, envelopeContext: TimestampedContext, envelope: Envelope): Span = {
      val messageClass = simpleClassName(envelope.message.getClass)
      val parentSpan = envelopeContext.context.get(Span.ContextKey)
      val operationName = actorSimpleClassName + " ! " + messageClass

      Kamon.buildSpan(operationName)
        .withFrom(Kamon.clock().toInstant(envelopeContext.nanoTime))
        .asChildOf(parentSpan)
        .disableMetrics()
        .start()
        .mark("akka.actor.dequeued")
        .tag("component", "akka.actor")
        .tag("akka.system", cellInfo.systemName)
        .tag("akka.actor.path", cellInfo.path)
        .tag("akka.actor.class", actorClassName)
        .tag("akka.actor.message-class", messageClass)
    }
  }


  def ContextPropagationOnly(cellInfo: CellInfo) = new ActorMonitor {
    private val processedMessagesCounter = Metrics.forSystem(cellInfo.systemName).processedMessagesByNonTracked

    def captureEnvelopeContext(): TimestampedContext = {
      val envelopeTimestamp = if(cellInfo.isTraced) Kamon.clock().nanos() else 0L
      TimestampedContext(envelopeTimestamp, Kamon.currentContext())
    }

    def processMessage(pjp: ProceedingJoinPoint, envelopeContext: TimestampedContext, envelope: Envelope): AnyRef = {
      processedMessagesCounter.increment()

      Kamon.withContext(envelopeContext.context) {
        pjp.proceed()
      }
    }

    def processFailure(failure: Throwable): Unit = {}
    def processDroppedMessage(count: Long): Unit = {}
    def cleanup(): Unit = {
      Metrics.forSystem(cellInfo.systemName).activeActors.decrement()
    }

    override val processMessageStartTimestamp: Long = 0L

    def processMessageStart(envelopeContext: TimestampedContext, envelope: Envelope): AnyRef = {

      processedMessagesCounter.increment()
      val scope = Kamon.storeContext(envelopeContext.context)
      scope
    }

    override def processMessageEnd(envelopeContext: TimestampedContext, scope: AnyRef, timestampBeforeProcessing: Long): Unit =
      scope.asInstanceOf[Scope].close()
  }

  def simpleClassName(cls: Class[_]): String = {
    // Class.getSimpleName could fail if called on a double-nested class.
    // See https://github.com/scala/bug/issues/2034 for more details.
    try { cls.getSimpleName } catch { case _: Throwable => {
      val className = cls.getName
      val lastSeparator = className.lastIndexOf('.')

      if(lastSeparator > 0)
        className.substring(lastSeparator + 1)
      else
        className
    }}
  }

  class TrackedActor(actorMetrics: Option[ActorMetrics], groupMetrics: Seq[ActorGroupMetrics], actorCellCreation: Boolean, cellInfo: CellInfo)
    extends GroupMetricsTrackingActor(groupMetrics, actorCellCreation, cellInfo) {

    private val processedMessagesCounter = Metrics.forSystem(cellInfo.systemName).processedMessagesByTracked

    override def captureEnvelopeContext(): TimestampedContext = {
      actorMetrics.foreach { am =>
        am.mailboxSize.increment()
      }
      super.captureEnvelopeContext()
    }

    def processMessage(pjp: ProceedingJoinPoint, envelopeContext: TimestampedContext, envelope: Envelope): AnyRef = {
      val timestampBeforeProcessing = Kamon.clock().nanos()
      processedMessagesCounter.increment()

      try {
        Kamon.withContext(envelopeContext.context) {
          pjp.proceed()
        }
      } finally {
        val timestampAfterProcessing = Kamon.clock().nanos()
        val timeInMailbox = timestampBeforeProcessing - envelopeContext.nanoTime
        val processingTime = timestampAfterProcessing - timestampBeforeProcessing

        actorMetrics.foreach { am =>
          am.processingTime.record(processingTime)
          am.timeInMailbox.record(timeInMailbox)
          am.mailboxSize.decrement()
        }
        recordProcessMetrics(processingTime, timeInMailbox)
      }
    }

    def processMessageStartTimestamp: Long = Kamon.clock().nanos()

    override def processMessageStart(envelopeContext: TimestampedContext, envelope: Envelope): AnyRef = {
      processedMessagesCounter.increment()
      val scope = Kamon.storeContext(envelopeContext.context)
      scope
    }

    override def processMessageEnd(envelopeContext: TimestampedContext, scope: AnyRef, timestampBeforeProcessing: Long): Unit = {
      try scope.asInstanceOf[Scope].close() finally {
        val timestampAfterProcessing = Kamon.clock().nanos()
        val timeInMailbox = timestampBeforeProcessing - envelopeContext.nanoTime
        val processingTime = timestampAfterProcessing - timestampBeforeProcessing

        actorMetrics.foreach { am =>
          am.processingTime.record(processingTime)
          am.timeInMailbox.record(timeInMailbox)
          am.mailboxSize.decrement()
        }
        recordProcessMetrics(processingTime, timeInMailbox)
      }
    }

    override def processFailure(failure: Throwable): Unit = {
      actorMetrics.foreach { am =>
        am.errors.increment()
      }
      super.processFailure(failure: Throwable)
    }

    override def processDroppedMessage(count: Long): Unit = {
      // Dropped messages are only measured for routees
    }

    override def cleanup(): Unit = {
      super.cleanup()
      actorMetrics.foreach(_.cleanup())
    }
  }

  class TrackedRoutee(routerMetrics: RouterMetrics, groupMetrics: Seq[ActorGroupMetrics], actorCellCreation: Boolean, cellInfo: CellInfo)
    extends GroupMetricsTrackingActor(groupMetrics, actorCellCreation, cellInfo) {

    routerMetrics.members.increment()
    private val processedMessagesCounter = Metrics.forSystem(cellInfo.systemName).processedMessagesByTracked



    override def captureEnvelopeContext(): TimestampedContext = {
      routerMetrics.pendingMessages.increment()
      super.captureEnvelopeContext()
    }

    def processMessage(pjp: ProceedingJoinPoint, envelopeContext: TimestampedContext, envelope: Envelope): AnyRef = {
      val timestampBeforeProcessing = Kamon.clock().nanos()
      processedMessagesCounter.increment()

      try {
        Kamon.withContext(envelopeContext.context) {
          pjp.proceed()
        }
      } finally {
        val timestampAfterProcessing = Kamon.clock().nanos()
        val timeInMailbox = timestampBeforeProcessing - envelopeContext.nanoTime
        val processingTime = timestampAfterProcessing - timestampBeforeProcessing

        routerMetrics.processingTime.record(processingTime)
        routerMetrics.timeInMailbox.record(timeInMailbox)
        routerMetrics.pendingMessages.decrement()
        recordProcessMetrics(processingTime, timeInMailbox)
      }
    }

    def processMessageStartTimestamp(): Long = Kamon.clock().nanos()

    override def processMessageStart(envelopeContext: TimestampedContext, envelope: Envelope): AnyRef  = {
      processedMessagesCounter.increment()
      val scope = Kamon.storeContext(envelopeContext.context)
      scope
    }

    override def processMessageEnd(envelopeContext: TimestampedContext, scope: AnyRef, timestampBeforeProcessing: Long): Unit = {
      try scope.asInstanceOf[Scope].close() finally {
        val timestampAfterProcessing = Kamon.clock().nanos()
        val timeInMailbox = timestampBeforeProcessing - envelopeContext.nanoTime
        val processingTime = timestampAfterProcessing - timestampBeforeProcessing

        routerMetrics.processingTime.record(processingTime)
        routerMetrics.timeInMailbox.record(timeInMailbox)
        routerMetrics.pendingMessages.decrement()
        recordProcessMetrics(processingTime, timeInMailbox)
      }
    }

    override def processFailure(failure: Throwable): Unit = {
      routerMetrics.errors.increment()
      super.processFailure(failure)
    }


    override def processDroppedMessage(count: Long): Unit = {
      routerMetrics.pendingMessages.decrement(count)
    }

    override def cleanup(): Unit = {
      super.cleanup()
      routerMetrics.members.decrement()
    }
  }

  abstract class GroupMetricsTrackingActor(groupMetrics: Seq[ActorGroupMetrics], actorCellCreation: Boolean, cellInfo: CellInfo) extends ActorMonitor {
    if (actorCellCreation) {
      groupMetrics.foreach { gm =>
        gm.members.increment()
      }
    }

    def captureEnvelopeContext(): TimestampedContext = {
      groupMetrics.foreach { gm =>
        gm.pendingMessages.increment()
      }

      TimestampedContext(Kamon.clock().nanos(), Kamon.currentContext())
    }

    def processFailure(failure: Throwable): Unit = {
      groupMetrics.foreach { gm =>
        gm.errors.increment()
      }
    }

    protected def recordProcessMetrics(processingTime: Long, timeInMailbox: Long): Unit = {
      groupMetrics.foreach { gm =>
        gm.processingTime.record(processingTime)
        gm.timeInMailbox.record(timeInMailbox)
        gm.pendingMessages.decrement()
      }
    }

    def cleanup(): Unit = {
      Metrics.forSystem(cellInfo.systemName).activeActors.decrement()
      if (actorCellCreation) {
        groupMetrics.foreach { gm =>
          gm.members.decrement()
        }
      }
    }
  }
}<|MERGE_RESOLUTION|>--- conflicted
+++ resolved
@@ -27,11 +27,8 @@
 import kamon.akka.Metrics.{ActorGroupMetrics, ActorMetrics, RouterMetrics}
 import kamon.context.Storage.Scope
 import kamon.trace.Span
-<<<<<<< HEAD
-=======
 import kamon.trace.SpanContext.SamplingDecision
 import kamon.util.Clock
->>>>>>> 64877125
 import org.aspectj.lang.ProceedingJoinPoint
 
 trait ActorMonitor {
@@ -105,12 +102,7 @@
     }
 
     override def processMessage(pjp: ProceedingJoinPoint, envelopeContext: TimestampedContext, envelope: Envelope): AnyRef = {
-<<<<<<< HEAD
-      val messageSpan: Span = buildSpan(cellInfo, envelopeContext, envelope)
-      val contextWithMessageSpan = envelopeContext.context.withKey(Span.ContextKey, messageSpan)
-=======
       val isSampled = envelopeContext.context.get(Span.ContextKey).context().samplingDecision == SamplingDecision.Sample
->>>>>>> 64877125
 
       if(isSampled) {
         val messageSpan = buildSpan(cellInfo, envelopeContext, envelope)
